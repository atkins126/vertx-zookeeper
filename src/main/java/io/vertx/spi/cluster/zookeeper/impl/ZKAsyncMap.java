/*
 *  Copyright (c) 2011-2016 The original author or authors
 *  ------------------------------------------------------
 *  All rights reserved. This program and the accompanying materials
 *  are made available under the terms of the Eclipse Public License v1.0
 *  and Apache License v2.0 which accompanies this distribution.
 *
 *       The Eclipse Public License is available at
 *       http://www.eclipse.org/legal/epl-v10.html
 *
 *       The Apache License v2.0 is available at
 *       http://www.opensource.org/licenses/apache2.0.php
 *
 *  You may elect to redistribute this code under either of these licenses.
 */
package io.vertx.spi.cluster.zookeeper.impl;

import io.vertx.core.AsyncResult;
import io.vertx.core.CompositeFuture;
import io.vertx.core.Context;
import io.vertx.core.Future;
import io.vertx.core.Handler;
import io.vertx.core.Vertx;
import io.vertx.core.VertxException;
import io.vertx.core.json.JsonObject;
import io.vertx.core.shareddata.AsyncMap;
import org.apache.curator.framework.CuratorFramework;
import org.apache.curator.framework.recipes.cache.ChildData;
import org.apache.curator.framework.recipes.cache.PathChildrenCache;
import org.apache.zookeeper.data.Stat;

import java.io.IOException;
import java.time.Instant;
<<<<<<< HEAD
=======
import java.util.ArrayList;
import java.util.Base64;
import java.util.HashMap;
import java.util.HashSet;
>>>>>>> c54b5a4a
import java.util.List;
import java.util.Map;
import java.util.Optional;
import java.util.Set;

import static io.vertx.spi.cluster.zookeeper.impl.AsyncMapTTLMonitor.*;

/**
 * Created by Stream.Liu
 */
public class ZKAsyncMap<K, V> extends ZKMap<K, V> implements AsyncMap<K, V> {

  private final PathChildrenCache curatorCache;
  private AsyncMapTTLMonitor<K, V> asyncMapTTLMonitor;

  public ZKAsyncMap(Vertx vertx, CuratorFramework curator, AsyncMapTTLMonitor<K,V> asyncMapTTLMonitor, String mapName) {
    super(curator, vertx, ZK_PATH_ASYNC_MAP, mapName);
    this.curatorCache = new PathChildrenCache(curator, mapPath, true);
    try {
      this.asyncMapTTLMonitor = asyncMapTTLMonitor;
      curatorCache.start(PathChildrenCache.StartMode.BUILD_INITIAL_CACHE);
    } catch (Exception e) {
      throw new VertxException(e);
    }
  }

  @Override
  public void get(K k, Handler<AsyncResult<V>> asyncResultHandler) {
    assertKeyIsNotNull(k)
      .compose(aVoid -> checkExists(k))
      .compose(checkResult -> {
        Future<V> future = Future.future();
        if (checkResult) {
          ChildData childData = curatorCache.getCurrentData(keyPath(k));
          if (childData != null && childData.getData() != null) {
            try {
              V value = asObject(childData.getData());
              future.complete(value);
            } catch (Exception e) {
              future.fail(e);
            }
          } else {
            future.complete();
          }
        } else {
          //ignore
          future.complete();
        }
        return future;
      })
      .setHandler(asyncResultHandler);
  }

  @Override
  public void put(K k, V v, Handler<AsyncResult<Void>> completionHandler) {
    put(k, v, Optional.empty(), completionHandler);
  }

  @Override
  public void put(K k, V v, long timeout, Handler<AsyncResult<Void>> completionHandler) {
    put(k, v, Optional.of(timeout), completionHandler);
  }

  private void put(K k, V v, Optional<Long> timeoutOptional, Handler<AsyncResult<Void>> completionHandler) {
    assertKeyAndValueAreNotNull(k, v)
      .compose(aVoid -> checkExists(k))
      .compose(checkResult -> checkResult ? setData(k, v) : create(k, v))
      .compose(aVoid -> {
        JsonObject body = new JsonObject().put(TTL_KEY_BODY_KEY_PATH, keyPath(k));
        if (timeoutOptional.isPresent()) {
          asyncMapTTLMonitor.addAsyncMapWithPath(keyPath(k), this);
          body.put(TTL_KEY_BODY_TIMEOUT, timeoutOptional.get());
        } else body.put(TTL_KEY_IS_CANCEL, true);
        //publish a ttl message to all nodes.
        vertx.eventBus().publish(TTL_KEY_HANDLER_ADDRESS, body);

        Future<Void> future = Future.future();
        future.complete();
        return future;
      })
      .setHandler(completionHandler);
  }

  @Override
  public void putIfAbsent(K k, V v, Handler<AsyncResult<V>> completionHandler) {
    putIfAbsent(k, v, Optional.empty(), completionHandler);
  }

  @Override
  public void putIfAbsent(K k, V v, long timeout, Handler<AsyncResult<V>> completionHandler) {
    putIfAbsent(k, v, Optional.of(timeout), completionHandler);
  }

  private void putIfAbsent(K k, V v, Optional<Long> timeoutOptional, Handler<AsyncResult<V>> completionHandler) {
    assertKeyAndValueAreNotNull(k, v)
      .compose(aVoid -> {
        Future<V> innerFuture = Future.future();
        vertx.executeBlocking(future -> {
          long startTime = Instant.now().toEpochMilli();
          int retries = 0;

          for (; ; ) {
            try {
              Stat stat = new Stat();
              String path = keyPath(k);
              V currentValue = getData(stat, path);
              if (compareAndSet(startTime, retries++, stat, path, currentValue, v)) {
                future.complete(currentValue);
                return;
              }
            } catch (Exception e) {
              future.fail(e);
              return;
            }
          }
        }, false, innerFuture.completer());
        return innerFuture;
      })
      .compose(value -> {
        JsonObject body = new JsonObject().put(TTL_KEY_BODY_KEY_PATH, keyPath(k));
        if (timeoutOptional.isPresent()) {
          asyncMapTTLMonitor.addAsyncMapWithPath(keyPath(k), this);
          body.put(TTL_KEY_BODY_TIMEOUT, timeoutOptional.get());
        } else body.put(TTL_KEY_IS_CANCEL, true);
        //publish a ttl message to all nodes.
        vertx.eventBus().publish(TTL_KEY_HANDLER_ADDRESS, body);
        return Future.succeededFuture(value);
      })
      .setHandler(completionHandler);
  }

  @Override
  public void remove(K k, Handler<AsyncResult<V>> asyncResultHandler) {
    assertKeyIsNotNull(k).compose(aVoid -> {
      Future<V> future = Future.future();
      get(k, future.completer());
      return future;
    }).compose(value -> {
      Future<V> future = Future.future();
      if (value != null) {
        return delete(k, value);
      } else {
        future.complete();
      }
      return future;
    }).setHandler(asyncResultHandler);
  }

  @Override
  public void removeIfPresent(K k, V v, Handler<AsyncResult<Boolean>> resultHandler) {
    assertKeyAndValueAreNotNull(k, v)
      .compose(aVoid -> {
        Future<V> future = Future.future();
        get(k, future.completer());
        return future;
      })
      .compose(value -> {
        Future<Boolean> future = Future.future();
        if (value.equals(v)) {
          delete(k, v).setHandler(deleteResult -> {
            if (deleteResult.succeeded()) future.complete(true);
            else future.fail(deleteResult.cause());
          });
        } else {
          future.complete(false);
        }
        return future;
      }).setHandler(resultHandler);
  }

  @Override
  public void replace(K k, V v, Handler<AsyncResult<V>> asyncResultHandler) {
    assertKeyAndValueAreNotNull(k, v)
      .compose(aVoid -> {
        Future<V> innerFuture = Future.future();
        vertx.executeBlocking(future -> {
          long startTime = Instant.now().toEpochMilli();
          int retries = 0;

          for (; ; ) {
            try {
              Stat stat = new Stat();
              String path = keyPath(k);
              V currentValue = getData(stat, path);
              //do not replace value if previous value is null
              if (currentValue == null) {
                future.complete(null);
                return;
              }
              if (compareAndSet(startTime, retries++, stat, path, currentValue, v)) {
                future.complete(currentValue);
                return;
              }
            } catch (Exception e) {
              future.fail(e);
              return;
            }
          }
        }, false, innerFuture.completer());
        return innerFuture;
      })
      .setHandler(asyncResultHandler);
  }

  @Override
  public void replaceIfPresent(K k, V oldValue, V newValue, Handler<AsyncResult<Boolean>> resultHandler) {
    assertKeyIsNotNull(k)
      .compose(aVoid -> assertValueIsNotNull(oldValue))
      .compose(aVoid -> assertValueIsNotNull(newValue))
      .compose(aVoid -> {
        Future<Boolean> innerFuture = Future.future();
        vertx.executeBlocking(future -> {
          long startTime = Instant.now().toEpochMilli();
          int retries = 0;

          for (; ; ) {
            try {
              Stat stat = new Stat();
              String path = keyPath(k);
              V currentValue = getData(stat, path);
              if (!currentValue.equals(oldValue)) {
                future.complete(false);
                return;
              }
              if (compareAndSet(startTime, retries++, stat, path, oldValue, newValue)) {
                future.complete(true);
                return;
              }
            } catch (Exception e) {
              future.fail(e);
              return;
            }
          }
        }, false, innerFuture.completer());
        return innerFuture;
      })
      .setHandler(resultHandler);
  }

  @Override
  public void clear(Handler<AsyncResult<Void>> resultHandler) {
    //just remove parent node
    delete(mapPath, null).setHandler(result -> {
      if (result.succeeded()) {
        resultHandler.handle(Future.succeededFuture());
      } else {
        resultHandler.handle(Future.failedFuture(result.cause()));
      }
    });
  }

  @Override
  public void size(Handler<AsyncResult<Integer>> resultHandler) {
    try {
      curator.getChildren().inBackground((client, event) ->
        vertx.runOnContext(aVoid -> resultHandler.handle(Future.succeededFuture(event.getChildren().size()))))
        .forPath(mapPath);
    } catch (Exception e) {
      resultHandler.handle(Future.failedFuture(e));
    }
  }

  @Override
<<<<<<< HEAD
  public void keys(Handler<AsyncResult<Set<K>>> asyncResultHandler) {

  }

  @Override
  public void values(Handler<AsyncResult<List<V>>> asyncResultHandler) {

  }

  @Override
  public void entries(Handler<AsyncResult<Map<K, V>>> asyncResultHandler) {

  }

=======
  public void keys(Handler<AsyncResult<Set<K>>> resultHandler) {
    Context context = vertx.getOrCreateContext();
    try {
      curator.getChildren().inBackground((client, event) -> {
        Set<K> keys = new HashSet<>();
        for (String base64Key : event.getChildren()) {
          byte[] binaryKey = Base64.getUrlDecoder().decode(base64Key);
          K key;
          try {
            key = asObject(binaryKey);
          } catch (Exception e) {
            context.runOnContext(v -> resultHandler.handle(Future.failedFuture(e)));
            return;
          }
          keys.add(key);
        }
        context.runOnContext(v -> resultHandler.handle(Future.succeededFuture(keys)));
      }).forPath(mapPath);
    } catch (Exception e) {
      resultHandler.handle(Future.failedFuture(e));
    }
  }

  @Override
  public void values(Handler<AsyncResult<List<V>>> resultHandler) {
    Future<Set<K>> keysFuture = Future.future();
    keys(keysFuture);
    keysFuture.compose(keys -> {
      List<Future> futures = new ArrayList<>(keys.size());
      for (K k : keys) {
        Future valueFuture = Future.future();
        get(k, valueFuture);
        futures.add(valueFuture);
      }
      return CompositeFuture.all(futures).map(compositeFuture -> {
        List<V> values = new ArrayList<>(compositeFuture.size());
        for (int i = 0; i < compositeFuture.size(); i++) {
          values.add(compositeFuture.resultAt(i));
        }
        return values;
      });
    }).setHandler(resultHandler);
  }

  @Override
  public void entries(Handler<AsyncResult<Map<K, V>>> resultHandler) {
    Future<Set<K>> keysFuture = Future.future();
    keys(keysFuture);
    keysFuture.map(ArrayList::new).compose(keys -> {
      List<Future> futures = new ArrayList<>(keys.size());
      for (K k : keys) {
        Future valueFuture = Future.future();
        get(k, valueFuture);
        futures.add(valueFuture);
      }
      return CompositeFuture.all(futures).map(compositeFuture -> {
        Map<K, V> map = new HashMap<>();
        for (int i = 0; i < compositeFuture.size(); i++) {
          map.put(keys.get(i), compositeFuture.resultAt(i));
        }
        return map;
      });
    }).setHandler(resultHandler);
  }

  @Override
  String keyPath(K k) {
    try {
      return keyPathPrefix() + Base64.getUrlEncoder().encodeToString(asByte(k));
    } catch (IOException e) {
      throw new RuntimeException(e);
    }
  }

  private String keyPathPrefix() {
    return mapPath + "/";
  }
>>>>>>> c54b5a4a
}<|MERGE_RESOLUTION|>--- conflicted
+++ resolved
@@ -31,13 +31,10 @@
 
 import java.io.IOException;
 import java.time.Instant;
-<<<<<<< HEAD
-=======
 import java.util.ArrayList;
 import java.util.Base64;
 import java.util.HashMap;
 import java.util.HashSet;
->>>>>>> c54b5a4a
 import java.util.List;
 import java.util.Map;
 import java.util.Optional;
@@ -300,23 +297,6 @@
     }
   }
 
-  @Override
-<<<<<<< HEAD
-  public void keys(Handler<AsyncResult<Set<K>>> asyncResultHandler) {
-
-  }
-
-  @Override
-  public void values(Handler<AsyncResult<List<V>>> asyncResultHandler) {
-
-  }
-
-  @Override
-  public void entries(Handler<AsyncResult<Map<K, V>>> asyncResultHandler) {
-
-  }
-
-=======
   public void keys(Handler<AsyncResult<Set<K>>> resultHandler) {
     Context context = vertx.getOrCreateContext();
     try {
@@ -394,5 +374,4 @@
   private String keyPathPrefix() {
     return mapPath + "/";
   }
->>>>>>> c54b5a4a
 }